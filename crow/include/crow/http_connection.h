--- conflicted
+++ resolved
@@ -620,31 +620,7 @@
             {
                 return;
             }
-<<<<<<< HEAD
-#endif
-          }
-          if (error_while_reading) {
-            cancel_deadline_timer();
-            parser_.done();
-            adaptor_.close();
-            is_reading = false;
-            CROW_LOG_DEBUG << this << " from read(1)";
-            check_destroy();
-          } else if (close_connection_) {
-            cancel_deadline_timer();
-            parser_.done();
-            is_reading = false;
-            // adaptor will close after write
-          } else if (!need_to_call_after_handlers_) {
-            start_deadline();
-            do_read();
-          } else {
-            // res will be completed later by user
-            need_to_start_read_after_complete_ = true;
-          }
-=======
             adaptor.close();
->>>>>>> 683f7276
         });
         BMCWEB_LOG_DEBUG << this << " timer added: " << &timerQueue << ' '
                          << timerCancelKey;
