/*
// Copyright (c) 2018 Intel Corporation
//
// Licensed under the Apache License, Version 2.0 (the "License");
// you may not use this file except in compliance with the License.
// You may obtain a copy of the License at
//
//      http://www.apache.org/licenses/LICENSE-2.0
//
// Unless required by applicable law or agreed to in writing, software
// distributed under the License is distributed on an "AS IS" BASIS,
// WITHOUT WARRANTIES OR CONDITIONS OF ANY KIND, either express or implied.
// See the License for the specific language governing permissions and
// limitations under the License.
*/
#pragma once

#include "../lib/account_service.hpp"
#include "../lib/chassis.hpp"
#include "../lib/ethernet.hpp"
#include "../lib/managers.hpp"
#include "../lib/network_protocol.hpp"
#include "../lib/redfish_sessions.hpp"
#include "../lib/roles.hpp"
#include "../lib/service_root.hpp"
#include "../lib/systems.hpp"
#include "../lib/thermal.hpp"
<<<<<<< HEAD
#ifdef OCP_CUSTOM_FLAG // TODO Add OCP custom flag for include target header
#include "../lib/ocp-chassis.hpp"
#include "../lib/power.hpp"
#else
#include "../lib/chassis.hpp"
#endif
#include "../lib/systems.hpp"
#include "../lib/logservices.hpp"
=======
#include "../lib/update_service.hpp"
>>>>>>> 683f7276
#include "webserver_common.hpp"

namespace redfish
{
/*
 * @brief Top level class installing and providing Redfish services
 */
<<<<<<< HEAD
class RedfishService {
 public:
  /*
   * @brief Redfish service constructor
   *
   * Loads Redfish configuration and installs schema resources
   *
   * @param[in] app   Crow app on which Redfish will initialize
   */
  RedfishService(CrowApp& app) {
    nodes.emplace_back(std::make_unique<AccountService>(app));
    nodes.emplace_back(std::make_unique<SessionCollection>(app));
    nodes.emplace_back(std::make_unique<Roles>(app));
    nodes.emplace_back(std::make_unique<RoleCollection>(app));
    nodes.emplace_back(std::make_unique<ServiceRoot>(app));
    nodes.emplace_back(std::make_unique<NetworkProtocol>(app));
    nodes.emplace_back(std::make_unique<SessionService>(app));
    nodes.emplace_back(std::make_unique<EthernetCollection>(app));
    nodes.emplace_back(std::make_unique<EthernetInterface>(app));
    nodes.emplace_back(std::make_unique<Thermal>(app));
    nodes.emplace_back(std::make_unique<ManagerCollection>(app));
    nodes.emplace_back(std::make_unique<ChassisCollection>(app));
#ifdef OCP_CUSTOM_FLAG // Add power node
    nodes.emplace_back(std::make_unique<Power>(app));
#endif //OCP_CUSTOM_FLAG
#ifndef OCP_CUSTOM_FLAG // TODO Remove Chassis node
                        // which unused in case definition of OCP custom flag
    nodes.emplace_back(std::make_unique<Chassis>(app));
#endif
    nodes.emplace_back(std::make_unique<SystemsCollection>(app));
    nodes.emplace_back(std::make_unique<Systems>(app));
    nodes.emplace_back(std::make_unique<LogServiceCollection>(app));
    nodes.emplace_back(std::make_unique<LogService>(app));
    nodes.emplace_back(std::make_unique<LogEntryCollection>(app));
    nodes.emplace_back(std::make_unique<LogEntry>(app));
=======
class RedfishService
{
  public:
    /*
     * @brief Redfish service constructor
     *
     * Loads Redfish configuration and installs schema resources
     *
     * @param[in] app   Crow app on which Redfish will initialize
     */
    RedfishService(CrowApp& app)
    {
        nodes.emplace_back(std::make_unique<AccountService>(app));
        nodes.emplace_back(std::make_unique<SessionCollection>(app));
        nodes.emplace_back(std::make_unique<Roles>(app));
        nodes.emplace_back(std::make_unique<RoleCollection>(app));
        nodes.emplace_back(std::make_unique<ServiceRoot>(app));
        nodes.emplace_back(std::make_unique<NetworkProtocol>(app));
        nodes.emplace_back(std::make_unique<SessionService>(app));
        nodes.emplace_back(std::make_unique<EthernetCollection>(app));
        nodes.emplace_back(std::make_unique<EthernetInterface>(app));
        nodes.emplace_back(std::make_unique<Thermal>(app));
        nodes.emplace_back(std::make_unique<ManagerCollection>(app));
        nodes.emplace_back(std::make_unique<Manager>(app));
        nodes.emplace_back(std::make_unique<ChassisCollection>(app));
        nodes.emplace_back(std::make_unique<Chassis>(app));
        nodes.emplace_back(std::make_unique<UpdateService>(app));
        nodes.emplace_back(std::make_unique<SoftwareInventoryCollection>(app));
        nodes.emplace_back(std::make_unique<SoftwareInventory>(app));
        nodes.emplace_back(
            std::make_unique<VlanNetworkInterfaceCollection>(app));
        nodes.emplace_back(std::make_unique<SystemsCollection>(app));
        nodes.emplace_back(std::make_unique<Systems>(app));
        nodes.emplace_back(std::make_unique<SystemActionsReset>(app));
>>>>>>> 683f7276

        for (auto& node : nodes)
        {
            node->getSubRoutes(nodes);
        }
    }

  private:
    std::vector<std::unique_ptr<Node>> nodes;
};

} // namespace redfish<|MERGE_RESOLUTION|>--- conflicted
+++ resolved
@@ -16,27 +16,23 @@
 #pragma once
 
 #include "../lib/account_service.hpp"
-#include "../lib/chassis.hpp"
 #include "../lib/ethernet.hpp"
 #include "../lib/managers.hpp"
 #include "../lib/network_protocol.hpp"
+#ifdef OCP_CUSTOM_FLAG // TODO Add OCP custom flag for include target header
+    #include "../lib/ocp-chassis.hpp"
+    #include "../lib/power.hpp"
+#else
+    #include "../lib/chassis.hpp"
+#endif
 #include "../lib/redfish_sessions.hpp"
 #include "../lib/roles.hpp"
 #include "../lib/service_root.hpp"
 #include "../lib/systems.hpp"
 #include "../lib/thermal.hpp"
-<<<<<<< HEAD
-#ifdef OCP_CUSTOM_FLAG // TODO Add OCP custom flag for include target header
-#include "../lib/ocp-chassis.hpp"
-#include "../lib/power.hpp"
-#else
-#include "../lib/chassis.hpp"
-#endif
 #include "../lib/systems.hpp"
 #include "../lib/logservices.hpp"
-=======
 #include "../lib/update_service.hpp"
->>>>>>> 683f7276
 #include "webserver_common.hpp"
 
 namespace redfish
@@ -44,43 +40,6 @@
 /*
  * @brief Top level class installing and providing Redfish services
  */
-<<<<<<< HEAD
-class RedfishService {
- public:
-  /*
-   * @brief Redfish service constructor
-   *
-   * Loads Redfish configuration and installs schema resources
-   *
-   * @param[in] app   Crow app on which Redfish will initialize
-   */
-  RedfishService(CrowApp& app) {
-    nodes.emplace_back(std::make_unique<AccountService>(app));
-    nodes.emplace_back(std::make_unique<SessionCollection>(app));
-    nodes.emplace_back(std::make_unique<Roles>(app));
-    nodes.emplace_back(std::make_unique<RoleCollection>(app));
-    nodes.emplace_back(std::make_unique<ServiceRoot>(app));
-    nodes.emplace_back(std::make_unique<NetworkProtocol>(app));
-    nodes.emplace_back(std::make_unique<SessionService>(app));
-    nodes.emplace_back(std::make_unique<EthernetCollection>(app));
-    nodes.emplace_back(std::make_unique<EthernetInterface>(app));
-    nodes.emplace_back(std::make_unique<Thermal>(app));
-    nodes.emplace_back(std::make_unique<ManagerCollection>(app));
-    nodes.emplace_back(std::make_unique<ChassisCollection>(app));
-#ifdef OCP_CUSTOM_FLAG // Add power node
-    nodes.emplace_back(std::make_unique<Power>(app));
-#endif //OCP_CUSTOM_FLAG
-#ifndef OCP_CUSTOM_FLAG // TODO Remove Chassis node
-                        // which unused in case definition of OCP custom flag
-    nodes.emplace_back(std::make_unique<Chassis>(app));
-#endif
-    nodes.emplace_back(std::make_unique<SystemsCollection>(app));
-    nodes.emplace_back(std::make_unique<Systems>(app));
-    nodes.emplace_back(std::make_unique<LogServiceCollection>(app));
-    nodes.emplace_back(std::make_unique<LogService>(app));
-    nodes.emplace_back(std::make_unique<LogEntryCollection>(app));
-    nodes.emplace_back(std::make_unique<LogEntry>(app));
-=======
 class RedfishService
 {
   public:
@@ -106,6 +65,9 @@
         nodes.emplace_back(std::make_unique<ManagerCollection>(app));
         nodes.emplace_back(std::make_unique<Manager>(app));
         nodes.emplace_back(std::make_unique<ChassisCollection>(app));
+#ifdef OCP_CUSTOM_FLAG
+        nodes.emplace_back(std::make_unique<Power>(app));
+#endif //OCP_CUSTOM_FLAG
         nodes.emplace_back(std::make_unique<Chassis>(app));
         nodes.emplace_back(std::make_unique<UpdateService>(app));
         nodes.emplace_back(std::make_unique<SoftwareInventoryCollection>(app));
@@ -115,7 +77,11 @@
         nodes.emplace_back(std::make_unique<SystemsCollection>(app));
         nodes.emplace_back(std::make_unique<Systems>(app));
         nodes.emplace_back(std::make_unique<SystemActionsReset>(app));
->>>>>>> 683f7276
+        nodes.emplace_back(std::make_unique<LogServiceCollection>(app));
+        nodes.emplace_back(std::make_unique<LogService>(app));
+        nodes.emplace_back(std::make_unique<LogEntryCollection>(app));
+        nodes.emplace_back(std::make_unique<LogEntry>(app));
+        nodes.emplace_back(std::make_unique<LogServiceActionsClear>(app));
 
         for (auto& node : nodes)
         {
