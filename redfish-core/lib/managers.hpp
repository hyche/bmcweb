/*
// Copyright (c) 2018 Intel Corporation
// Copyright (c) 2018 Ampere Computing LLC
//
// Licensed under the Apache License, Version 2.0 (the "License");
// you may not use this file except in compliance with the License.
// You may obtain a copy of the License at
//
//      http://www.apache.org/licenses/LICENSE-2.0
//
// Unless required by applicable law or agreed to in writing, software
// distributed under the License is distributed on an "AS IS" BASIS,
// WITHOUT WARRANTIES OR CONDITIONS OF ANY KIND, either express or implied.
// See the License for the specific language governing permissions and
// limitations under the License.
*/
#pragma once

#include "node.hpp"
#include "utils/ampere-utils.hpp"

namespace redfish
{

<<<<<<< HEAD
/**
 * DBus types primitives for several generic DBus interfaces
 * TODO consider move this to separate file into boost::dbus
 */
using PropertiesMapType =
    boost::container::flat_map<std::string, dbus::dbus_variant>;

using GetManagedObjectsType = boost::container::flat_map<
    dbus::object_path,
    boost::container::flat_map<std::string, PropertiesMapType>>;

using GetAllPropertiesType = PropertiesMapType;

/**
 * Structure for keeping BMC Updater Software Interface information
 * available from DBus
 */
struct SoftwareVersion {
  const std::string *version;
  const std::string *purpose;
};

/**
 * OnDemandSoftwareProvider
 * Software provider class that retrieves data directly from dbus, before seting
 * it into JSON output. This does not cache any data.
 *
 * TODO
 * This perhaps shall be different file, which has to be chosen on compile time
 * depending on OEM needs
 */
class OnDemandSoftwareProvider {
 private:
  // Helper function that allows to extract GetAllPropertiesType from
  // GetManagedObjectsType, based on object path, and interface name
  const PropertiesMapType *extractInterfaceProperties(
      const dbus::object_path &objpath, const std::string &interface,
      const GetManagedObjectsType &dbus_data) {
    const auto &dbus_obj = dbus_data.find(objpath);
    if (dbus_obj != dbus_data.end()) {
      const auto &iface = dbus_obj->second.find(interface);
      if (iface != dbus_obj->second.end()) {
        return &iface->second;
      }
    }
    return nullptr;
  }

  // Helper Wrapper that does inline object_path conversion from string
  // into dbus::object_path type
  inline const PropertiesMapType *extractInterfaceProperties(
      const std::string &objpath, const std::string &interface,
      const GetManagedObjectsType &dbus_data) {
    const auto &dbus_obj = dbus::object_path{objpath};
    return extractInterfaceProperties(dbus_obj, interface, dbus_data);
  }

  // Helper function that allows to get pointer to the property from
  // GetAllPropertiesType native, or extracted by GetAllPropertiesType
  template <typename T>
  inline const T *extractProperty(const PropertiesMapType &properties,
                                  const std::string &name) {
    const auto &property = properties.find(name);
    if (property != properties.end()) {
      return boost::get<T>(&property->second);
    }
    return nullptr;
  }
  // TODO Consider to move the above functions to dbus
  // generic_interfaces.hpp

  // Helper function that extracts data from dbus object and
  // interface required by single software interface instance
  void extractSoftwareVersionIfaceData(const std::string &bmcIface_id,
                                    const GetManagedObjectsType &dbus_data,
                                    SoftwareVersion &soft_ver) {
    // Extract data that contains software version information
    const PropertiesMapType *soft_ver_properties = extractInterfaceProperties(
        "/xyz/openbmc_project/software/" + bmcIface_id,
        "xyz.openbmc_project.Software.Version", dbus_data);

    if (soft_ver_properties != nullptr) {
      soft_ver.version =
          extractProperty<std::string>(*soft_ver_properties, "Version");
      soft_ver.purpose =
          extractProperty<std::string>(*soft_ver_properties, "Purpose");
    }
  }

 public:
  /**
   * Function that retrieves Software Version property for given Managed Object
   * from Software Manager
   * @param callback a function that shall be called to convert Dbus output into
   * JSON
   */
  template <typename CallbackFunc>
  void getSoftwareIfaceData(CallbackFunc &&callback) {
    crow::connections::system_bus->async_method_call(
        [
          this, callback{std::move(callback)}
        ](const boost::system::error_code error_code,
          const GetManagedObjectsType &resp) {

          SoftwareVersion soft_ver{};

          if (error_code) {
            // TODO Something wrong on DBus, the error_code is not important at
            // this moment, just return success=false, and empty output.
            callback(false, soft_ver);
            return;
          }

          // Iterate over all retrieved ObjectPaths.
          for (auto &objpath : resp) {
            // And all interfaces available for certain ObjectPath.
            for (auto &interface : objpath.second) {
              // If interface is xyz.openbmc_project.Software.Version,
              // this is what we're looking for.
              if (interface.first ==
                  "xyz.openbmc_project.Software.Version") {
                // Cut out everyting until last "/", ...
                const std::string &iface_id = objpath.first.value;
                std::size_t last_pos = iface_id.rfind("/");
                if (last_pos != std::string::npos) {
                  extractSoftwareVersionIfaceData(iface_id.substr(last_pos + 1),
                                                  resp, soft_ver);
                }
              }
            }
          }

          // Finally make a callback with usefull data
          callback(true, soft_ver);
        },
        {"xyz.openbmc_project.Software.BMC.Updater",
         "/xyz/openbmc_project/software",
         "org.freedesktop.DBus.ObjectManager", "GetManagedObjects"});
  };
};

/**
 * ManagerActionsReset class supports handle POST method for Reset action.
 * The class retrieves and sends data directly to dbus.
 */
class ManagerActionsReset : public Node {
 public:
  ManagerActionsReset(CrowApp& app)
      : Node(app, "/redfish/v1/Managers/bmc/Actions/Manager.Reset/") {

    entityPrivileges = {{crow::HTTPMethod::GET, {{"Login"}}},
                        {crow::HTTPMethod::HEAD, {{"Login"}}},
                        {crow::HTTPMethod::PATCH, {{"ConfigureManager"}}},
                        {crow::HTTPMethod::PUT, {{"ConfigureManager"}}},
                        {crow::HTTPMethod::DELETE, {{"ConfigureManager"}}},
                        {crow::HTTPMethod::POST, {{"ConfigureManager"}}}};
  }

 private:
  /**
   * Function handles GET method request.
   * ManagerActionReset supports for POST method,
   * it is not required to retrieve more information in GET.
   */
  void doGet(crow::response& res, const crow::request& req,
             const std::vector<std::string>& params) override {
    res.json_value = Node::json;
    res.end();
  }

  /**
   * Function handles POST method request.
   * Analyzes POST body message before sends Reset request data to dbus.
   * OpenBMC allows for ResetType is GracefulRestart only.
   */
  void doPost(crow::response& res, const crow::request& req,
             const std::vector<std::string>& params) override {
    // Parse request data to JSON object
    auto request_json_obj = nlohmann::json::parse(req.body, nullptr, false);
    if (request_json_obj.is_discarded()) {
      res.code = static_cast<int>(HttpRespCode::BAD_REQUEST);
      CROW_LOG_ERROR << "Incorrect body message for POST.";
      res.end();
      return;
    }

    // Within the Reset action, the POST request should be only 1 JSON element.
    if (request_json_obj.size() == 1) {
      nlohmann::json::iterator it = request_json_obj.begin();
      // Extract data
      std::string data = it.key();
      if (data  == "ResetType") {
        // Extract property value before invoke the corresponding method.
        const std::string &property_value = it->get<const std::string>();
        // OpenBMC only allows for GracefulRestart property.
        if (property_value == "GracefulRestart") {
          doBMCGracefulRestart(res, req, params);
        } else {
          res.code = static_cast<int>(HttpRespCode::BAD_REQUEST);
          CROW_LOG_ERROR << "Request incorrect property: " << property_value;
          res.end();
          return;
        }
      } else {
        res.code = static_cast<int>(HttpRespCode::BAD_REQUEST);
        CROW_LOG_ERROR << "Incorrect request data: Only ResetType is accepted.";
        res.end();
        return;
      }
    } else {
      res.code = static_cast<int>(HttpRespCode::BAD_REQUEST);
      CROW_LOG_ERROR << "Only one JSON element is accepted in Reset action.";
      res.end();
      return;
    }
  }

  /**
   * Function transceives data with dbus directly.
   * All BMC state properties will be retrieved before sending reset request.
   */
  void doBMCGracefulRestart(crow::response& res,
                            const crow::request& req,
                            const std::vector<std::string>& params) {
    const std::string &process_name = "xyz.openbmc_project.State.BMC";
    const std::string &object_path = "/xyz/openbmc_project/state/bmc0";
    const std::string &interface_name = "xyz.openbmc_project.State.BMC";
    const std::string &property_value =
                            "xyz.openbmc_project.State.BMC.Transition.Reboot";
    const std::string &dest_property = "RequestedBMCTransition";

    // Create the D-Bus variant for D-Bus call.
    dbus::dbus_variant dbus_property_value(property_value);
    crow::connections::system_bus->async_method_call(
      [&,
        object_path, process_name,
        interface_name, dest_property,
        dbus_property_value{std::move(dbus_property_value)}
      ](const boost::system::error_code ec,
        const PropertiesMapType &properties) {
        if (ec) {
          CROW_LOG_ERROR << "[GetAll] Bad D-Bus request error: " << ec;
          res.code = static_cast<int>(HttpRespCode::INTERNAL_ERROR);
          res.end();
          return;
        } else {
          auto it = properties.find(dest_property);
          if (it != properties.end()) {
            crow::connections::system_bus->async_method_call(
                [&](const boost::system::error_code ec) {
                  // Use "Set" method to set the property value.
                  if (ec) {
                    CROW_LOG_ERROR << "[Set] Bad D-Bus request error: " << ec;
                    res.code = static_cast<int>(HttpRespCode::INTERNAL_ERROR);
                    res.end();
                    return;
                  }
                },
                {process_name, object_path,
                "org.freedesktop.DBus.Properties", "Set"},
                interface_name, dest_property, dbus_property_value);
          } else {
            CROW_LOG_ERROR << "Not found the requested property: "
                            << dest_property;
            res.code = static_cast<int>(HttpRespCode::NOT_FOUND);
            res.end();
            return;
          }
        }
      },
      {process_name, object_path,
      "org.freedesktop.DBus.Properties", "GetAll"},
      interface_name);
    res.code = static_cast<int>(HttpRespCode::NO_CONTENT);
    CROW_LOG_DEBUG << "Response with no content";
    res.json_value = Node::json;
    res.end();
  }
};

class Manager : public Node {
 public:
  Manager(CrowApp& app) : Node(app, "/redfish/v1/Managers/bmc/"),
                          memberActionsReset(app) {
    Node::json["@odata.id"] = "/redfish/v1/Managers/bmc";
    Node::json["@odata.type"] = "#Manager.v1_3_0.Manager";
    Node::json["@odata.context"] = "/redfish/v1/$metadata#Manager.Manager";
    Node::json["Id"] = "bmc";
    Node::json["Name"] = "OpenBmc Manager";
    Node::json["Description"] = "Baseboard Management Controller";
    Node::json["PowerState"] = "On";
    Node::json["ManagerType"] = "BMC";
    Node::json["UUID"] =
        app.template get_middleware<crow::PersistentData::Middleware>()
            .system_uuid;
    Node::json["Model"] = "OpenBmc";               // TODO(ed), get model
    Node::json["NetworkProtocol"] = nlohmann::json(
        {{"@odata.id",
          "/redfish/v1/Managers/bmc/NetworkProtocol"}});
    Node::json["EthernetInterfaces"] = nlohmann::json(
        {{"@odata.id",
          "/redfish/v1/Managers/bmc/EthernetInterfaces"}});  // TODO(Pawel),
                                                             // remove this
                                                             // when
                                                             // subroutes
                                                             // will work
                                                             // correctly
    Node::json["Links"]["ManagerForServers"] = {
                            {{"@odata.id", "/redfish/v1/Systems/1"}}};
    Node::json["Links"]["ManagerForChassis"] = {
                            {{"@odata.id", "/redfish/v1/Chassis/1"}}};
    Node::json["Links"]["ManagerInChassis"] = {
                            {"@odata.id", "/redfish/v1/Chassis/1"}};
=======
class Manager : public Node
{
  public:
    Manager(CrowApp& app) : Node(app, "/redfish/v1/Managers/openbmc/")
    {
        Node::json["@odata.id"] = "/redfish/v1/Managers/openbmc";
        Node::json["@odata.type"] = "#Manager.v1_3_0.Manager";
        Node::json["@odata.context"] = "/redfish/v1/$metadata#Manager.Manager";
        Node::json["Id"] = "openbmc";
        Node::json["Name"] = "OpenBmc Manager";
        Node::json["Description"] = "Baseboard Management Controller";
        Node::json["PowerState"] = "On";
        Node::json["UUID"] =
            app.template getMiddleware<crow::persistent_data::Middleware>()
                .systemUuid;
        Node::json["Model"] = "OpenBmc";              // TODO(ed), get model
        Node::json["FirmwareVersion"] = "1234456789"; // TODO(ed), get fwversion
        Node::json["EthernetInterfaces"] = nlohmann::json(
            {{"@odata.id", "/redfish/v1/Managers/openbmc/"
                           "EthernetInterfaces"}}); // TODO(Pawel),
                                                    // remove this
                                                    // when
                                                    // subroutes
                                                    // will work
                                                    // correctly
>>>>>>> 683f7276

        entityPrivileges = {
            {boost::beast::http::verb::get, {{"Login"}}},
            {boost::beast::http::verb::head, {{"Login"}}},
            {boost::beast::http::verb::patch, {{"ConfigureManager"}}},
            {boost::beast::http::verb::put, {{"ConfigureManager"}}},
            {boost::beast::http::verb::delete_, {{"ConfigureManager"}}},
            {boost::beast::http::verb::post, {{"ConfigureManager"}}}};
    }

  private:
    void doGet(crow::Response& res, const crow::Request& req,
               const std::vector<std::string>& params) override
    {
        Node::json["DateTime"] = getDateTime();
        // Copy over the static data to include the entries added by SubRoute
        res.jsonValue = Node::json;
        res.end();
    }

<<<<<<< HEAD
 private:
  void doGet(crow::response& res, const crow::request& req,
             const std::vector<std::string>& params) override {
    software_provider.getSoftwareIfaceData(
        [&](const bool &success, const SoftwareVersion &soft_ver) {
          if (success) {
            Node::json["FirmwareVersion"] = *soft_ver.version;
          } else {
            // No success, notify error message
            CROW_LOG_ERROR << "Error while getting Software Version";
            Node::json["FirmwareVersion"] = "INTERNAL ERROR";
          }
        });

    // Update Actions object.
    nlohmann::json reset_type = nlohmann::json::array();
    // OpenBMC supports only graceful shutdown followed by a restart.
    reset_type.push_back("GracefulRestart");
    nlohmann::json manager_reset;
    manager_reset["target"] =
                          "/redfish/v1/Managers/bmc/Actions/Manager.Reset";
    manager_reset["ResetType@Redfish.AllowableValues"] = reset_type;
    Node::json["Actions"]["#Manager.Reset"] = manager_reset;

    std::string redfishDateTime = getCurrentDateTime("%FT%T%z");
    // insert the colon required by the ISO 8601 standard
    redfishDateTime.insert(redfishDateTime.end() - 2, ':');
    Node::json["DateTime"] = redfishDateTime;
    Node::json["DateTimeLocalOffset"] =
        redfishDateTime.substr(redfishDateTime.length() - 6);

    res.json_value = Node::json;
    res.end();
  }

  // Software Provider object
  // TODO consider move it to singleton
  OnDemandSoftwareProvider software_provider;
  // Actions Reset object as a member of Manager resource.
  // Handle reset action from POST request.
  ManagerActionsReset memberActionsReset;

};

class ManagerCollection : public Node {
 public:
  ManagerCollection(CrowApp& app)
      : Node(app, "/redfish/v1/Managers/"), memberManager(app) {
    Node::json["@odata.id"] = "/redfish/v1/Managers";
    Node::json["@odata.type"] = "#ManagerCollection.ManagerCollection";
    Node::json["@odata.context"] =
        "/redfish/v1/$metadata#ManagerCollection.ManagerCollection";
    Node::json["Name"] = "Manager Collection";
    Node::json["Members@odata.count"] = 1;
    Node::json["Members"] = {{{"@odata.id", "/redfish/v1/Managers/bmc"}}};
=======
    std::string getDateTime() const
    {
        std::array<char, 128> dateTime;
        std::string redfishDateTime("0000-00-00T00:00:00Z00:00");
        std::time_t time = std::time(nullptr);

        if (std::strftime(dateTime.begin(), dateTime.size(), "%FT%T%z",
                          std::localtime(&time)))
        {
            // insert the colon required by the ISO 8601 standard
            redfishDateTime = std::string(dateTime.data());
            redfishDateTime.insert(redfishDateTime.end() - 2, ':');
        }

        return redfishDateTime;
    }
};

class ManagerCollection : public Node
{
  public:
    ManagerCollection(CrowApp& app) : Node(app, "/redfish/v1/Managers/")
    {
        Node::json["@odata.id"] = "/redfish/v1/Managers";
        Node::json["@odata.type"] = "#ManagerCollection.ManagerCollection";
        Node::json["@odata.context"] =
            "/redfish/v1/$metadata#ManagerCollection.ManagerCollection";
        Node::json["Name"] = "Manager Collection";
        Node::json["Members@odata.count"] = 1;
        Node::json["Members"] = {
            {{"@odata.id", "/redfish/v1/Managers/openbmc"}}};
>>>>>>> 683f7276

        entityPrivileges = {
            {boost::beast::http::verb::get, {{"Login"}}},
            {boost::beast::http::verb::head, {{"Login"}}},
            {boost::beast::http::verb::patch, {{"ConfigureManager"}}},
            {boost::beast::http::verb::put, {{"ConfigureManager"}}},
            {boost::beast::http::verb::delete_, {{"ConfigureManager"}}},
            {boost::beast::http::verb::post, {{"ConfigureManager"}}}};
    }

  private:
    void doGet(crow::Response& res, const crow::Request& req,
               const std::vector<std::string>& params) override
    {
        // Collections don't include the static data added by SubRoute because
        // it has a duplicate entry for members
        res.jsonValue["@odata.id"] = "/redfish/v1/Managers";
        res.jsonValue["@odata.type"] = "#ManagerCollection.ManagerCollection";
        res.jsonValue["@odata.context"] =
            "/redfish/v1/$metadata#ManagerCollection.ManagerCollection";
        res.jsonValue["Name"] = "Manager Collection";
        res.jsonValue["Members@odata.count"] = 1;
        res.jsonValue["Members"] = {
            {{"@odata.id", "/redfish/v1/Managers/openbmc"}}};
        res.end();
    }
};

} // namespace redfish<|MERGE_RESOLUTION|>--- conflicted
+++ resolved
@@ -22,16 +22,17 @@
 namespace redfish
 {
 
-<<<<<<< HEAD
 /**
  * DBus types primitives for several generic DBus interfaces
  * TODO consider move this to separate file into boost::dbus
  */
-using PropertiesMapType =
-    boost::container::flat_map<std::string, dbus::dbus_variant>;
+using PropertiesMapType = boost::container::flat_map<
+    std::string,
+    sdbusplus::message::variant<std::string, bool, uint8_t, int16_t, uint16_t,
+                                int32_t, uint32_t, int64_t, uint64_t, double>>;
 
 using GetManagedObjectsType = boost::container::flat_map<
-    dbus::object_path,
+    sdbusplus::message::object_path,
     boost::container::flat_map<std::string, PropertiesMapType>>;
 
 using GetAllPropertiesType = PropertiesMapType;
@@ -40,9 +41,10 @@
  * Structure for keeping BMC Updater Software Interface information
  * available from DBus
  */
-struct SoftwareVersion {
-  const std::string *version;
-  const std::string *purpose;
+struct SoftwareVersion
+{
+    const std::string *version;
+    const std::string *purpose;
 };
 
 /**
@@ -54,316 +56,288 @@
  * This perhaps shall be different file, which has to be chosen on compile time
  * depending on OEM needs
  */
-class OnDemandSoftwareProvider {
- private:
-  // Helper function that allows to extract GetAllPropertiesType from
-  // GetManagedObjectsType, based on object path, and interface name
-  const PropertiesMapType *extractInterfaceProperties(
-      const dbus::object_path &objpath, const std::string &interface,
-      const GetManagedObjectsType &dbus_data) {
-    const auto &dbus_obj = dbus_data.find(objpath);
-    if (dbus_obj != dbus_data.end()) {
-      const auto &iface = dbus_obj->second.find(interface);
-      if (iface != dbus_obj->second.end()) {
-        return &iface->second;
-      }
-    }
-    return nullptr;
-  }
-
-  // Helper Wrapper that does inline object_path conversion from string
-  // into dbus::object_path type
-  inline const PropertiesMapType *extractInterfaceProperties(
-      const std::string &objpath, const std::string &interface,
-      const GetManagedObjectsType &dbus_data) {
-    const auto &dbus_obj = dbus::object_path{objpath};
-    return extractInterfaceProperties(dbus_obj, interface, dbus_data);
-  }
-
-  // Helper function that allows to get pointer to the property from
-  // GetAllPropertiesType native, or extracted by GetAllPropertiesType
-  template <typename T>
-  inline const T *extractProperty(const PropertiesMapType &properties,
-                                  const std::string &name) {
-    const auto &property = properties.find(name);
-    if (property != properties.end()) {
-      return boost::get<T>(&property->second);
-    }
-    return nullptr;
-  }
-  // TODO Consider to move the above functions to dbus
-  // generic_interfaces.hpp
-
-  // Helper function that extracts data from dbus object and
-  // interface required by single software interface instance
-  void extractSoftwareVersionIfaceData(const std::string &bmcIface_id,
-                                    const GetManagedObjectsType &dbus_data,
-                                    SoftwareVersion &soft_ver) {
-    // Extract data that contains software version information
-    const PropertiesMapType *soft_ver_properties = extractInterfaceProperties(
-        "/xyz/openbmc_project/software/" + bmcIface_id,
-        "xyz.openbmc_project.Software.Version", dbus_data);
-
-    if (soft_ver_properties != nullptr) {
-      soft_ver.version =
-          extractProperty<std::string>(*soft_ver_properties, "Version");
-      soft_ver.purpose =
-          extractProperty<std::string>(*soft_ver_properties, "Purpose");
-    }
-  }
-
- public:
-  /**
-   * Function that retrieves Software Version property for given Managed Object
-   * from Software Manager
-   * @param callback a function that shall be called to convert Dbus output into
-   * JSON
-   */
-  template <typename CallbackFunc>
-  void getSoftwareIfaceData(CallbackFunc &&callback) {
-    crow::connections::system_bus->async_method_call(
-        [
-          this, callback{std::move(callback)}
-        ](const boost::system::error_code error_code,
-          const GetManagedObjectsType &resp) {
-
-          SoftwareVersion soft_ver{};
-
-          if (error_code) {
-            // TODO Something wrong on DBus, the error_code is not important at
-            // this moment, just return success=false, and empty output.
-            callback(false, soft_ver);
-            return;
-          }
-
-          // Iterate over all retrieved ObjectPaths.
-          for (auto &objpath : resp) {
-            // And all interfaces available for certain ObjectPath.
-            for (auto &interface : objpath.second) {
-              // If interface is xyz.openbmc_project.Software.Version,
-              // this is what we're looking for.
-              if (interface.first ==
-                  "xyz.openbmc_project.Software.Version") {
-                // Cut out everyting until last "/", ...
-                const std::string &iface_id = objpath.first.value;
-                std::size_t last_pos = iface_id.rfind("/");
-                if (last_pos != std::string::npos) {
-                  extractSoftwareVersionIfaceData(iface_id.substr(last_pos + 1),
-                                                  resp, soft_ver);
-                }
-              }
+class OnDemandSoftwareProvider
+{
+  private:
+    // Helper function that allows to extract GetAllPropertiesType from
+    // GetManagedObjectsType, based on object path, and interface name
+    const PropertiesMapType *extractInterfaceProperties(
+        const sdbusplus::message::object_path &objpath,
+        const std::string &interface, const GetManagedObjectsType &dbus_data)
+    {
+        const auto &dbus_obj = dbus_data.find(objpath);
+        if (dbus_obj != dbus_data.end())
+        {
+            const auto &iface = dbus_obj->second.find(interface);
+            if (iface != dbus_obj->second.end())
+            {
+                return &iface->second;
             }
-          }
-
-          // Finally make a callback with usefull data
-          callback(true, soft_ver);
-        },
-        {"xyz.openbmc_project.Software.BMC.Updater",
-         "/xyz/openbmc_project/software",
-         "org.freedesktop.DBus.ObjectManager", "GetManagedObjects"});
-  };
+        }
+        return nullptr;
+    }
+
+    // Helper Wrapper that does inline object_path conversion from string
+    // into sdbusplus::message::object_path type
+    inline const PropertiesMapType *
+        extractInterfaceProperties(const std::string &objpath,
+                                   const std::string &interface,
+                                   const GetManagedObjectsType &dbus_data)
+    {
+        const auto &dbusObj = sdbusplus::message::object_path{objpath};
+        return extractInterfaceProperties(dbusObj, interface, dbus_data);
+    }
+
+    // Helper function that allows to get pointer to the property from
+    // GetAllPropertiesType native, or extracted by GetAllPropertiesType
+    template <typename T>
+    inline T const *const extractProperty(const PropertiesMapType &properties,
+                                          const std::string &name)
+    {
+        const auto &property = properties.find(name);
+        if (property != properties.end())
+        {
+            return mapbox::getPtr<const T>(property->second);
+        }
+        return nullptr;
+    }
+    // TODO Consider to move the above functions to dbus
+    // generic_interfaces.hpp
+
+    // Helper function that extracts data from dbus object and
+    // interface required by single software interface instance
+    void extractSoftwareVersionIfaceData(const std::string &bmcIface_id,
+                                         const GetManagedObjectsType &dbus_data,
+                                         SoftwareVersion &softVer)
+    {
+        // Extract data that contains software version information
+        const PropertiesMapType *softVerProperties = extractInterfaceProperties(
+            "/xyz/openbmc_project/software/" + bmcIface_id,
+            "xyz.openbmc_project.Software.Version", dbus_data);
+
+        if (softVerProperties != nullptr)
+        {
+            softVer.version =
+                extractProperty<std::string>(*softVerProperties, "Version");
+            softVer.purpose =
+                extractProperty<std::string>(*softVerProperties, "Purpose");
+        }
+    }
+
+  public:
+    /**
+     * Function that retrieves Software Version property for given Managed
+     * Object from Software Manager
+     * @param callback a function that shall be called to convert Dbus output
+     * into JSON
+     */
+    template <typename CallbackFunc>
+    void getSoftwareIfaceData(CallbackFunc &&callback)
+    {
+        crow::connections::systemBus->async_method_call(
+            [this,
+             callback{std::move(callback)}](const boost::system::error_code ec,
+                                            const GetManagedObjectsType &resp) {
+                SoftwareVersion softVer{};
+
+                if (ec)
+                {
+                    // TODO Something wrong on DBus, the error_code is not
+                    // important at this moment, just return success=false, and
+                    // empty output.
+                    callback(false, softVer);
+                    return;
+                }
+
+                // Iterate over all retrieved ObjectPaths.
+                for (auto &objpath : resp)
+                {
+                    // And all interfaces available for certain ObjectPath.
+                    for (auto &interface : objpath.second)
+                    {
+                        if (interface.first ==
+                            "xyz.openbmc_project.Software.Version")
+                        {
+                            // Cut out everyting until last "/", ...
+                            const std::string &ifaceId = objpath.first;
+                            std::size_t lastPos = ifaceId.rfind("/");
+                            if (lastPos != std::string::npos)
+                            {
+                                extractSoftwareVersionIfaceData(
+                                    ifaceId.substr(lastPos + 1), resp, softVer);
+                            }
+                        }
+                    }
+                }
+                callback(true, softVer);
+            },
+            "xyz.openbmc_project.Software.BMC.Updater",
+            "/xyz/openbmc_project/software",
+            "org.freedesktop.DBus.ObjectManager", "GetManagedObjects");
+    };
 };
 
 /**
  * ManagerActionsReset class supports handle POST method for Reset action.
  * The class retrieves and sends data directly to dbus.
  */
-class ManagerActionsReset : public Node {
- public:
-  ManagerActionsReset(CrowApp& app)
-      : Node(app, "/redfish/v1/Managers/bmc/Actions/Manager.Reset/") {
-
-    entityPrivileges = {{crow::HTTPMethod::GET, {{"Login"}}},
-                        {crow::HTTPMethod::HEAD, {{"Login"}}},
-                        {crow::HTTPMethod::PATCH, {{"ConfigureManager"}}},
-                        {crow::HTTPMethod::PUT, {{"ConfigureManager"}}},
-                        {crow::HTTPMethod::DELETE, {{"ConfigureManager"}}},
-                        {crow::HTTPMethod::POST, {{"ConfigureManager"}}}};
-  }
-
- private:
-  /**
-   * Function handles GET method request.
-   * ManagerActionReset supports for POST method,
-   * it is not required to retrieve more information in GET.
-   */
-  void doGet(crow::response& res, const crow::request& req,
-             const std::vector<std::string>& params) override {
-    res.json_value = Node::json;
-    res.end();
-  }
-
-  /**
-   * Function handles POST method request.
-   * Analyzes POST body message before sends Reset request data to dbus.
-   * OpenBMC allows for ResetType is GracefulRestart only.
-   */
-  void doPost(crow::response& res, const crow::request& req,
-             const std::vector<std::string>& params) override {
-    // Parse request data to JSON object
-    auto request_json_obj = nlohmann::json::parse(req.body, nullptr, false);
-    if (request_json_obj.is_discarded()) {
-      res.code = static_cast<int>(HttpRespCode::BAD_REQUEST);
-      CROW_LOG_ERROR << "Incorrect body message for POST.";
-      res.end();
-      return;
-    }
-
-    // Within the Reset action, the POST request should be only 1 JSON element.
-    if (request_json_obj.size() == 1) {
-      nlohmann::json::iterator it = request_json_obj.begin();
-      // Extract data
-      std::string data = it.key();
-      if (data  == "ResetType") {
-        // Extract property value before invoke the corresponding method.
-        const std::string &property_value = it->get<const std::string>();
-        // OpenBMC only allows for GracefulRestart property.
-        if (property_value == "GracefulRestart") {
-          doBMCGracefulRestart(res, req, params);
-        } else {
-          res.code = static_cast<int>(HttpRespCode::BAD_REQUEST);
-          CROW_LOG_ERROR << "Request incorrect property: " << property_value;
-          res.end();
-          return;
-        }
-      } else {
-        res.code = static_cast<int>(HttpRespCode::BAD_REQUEST);
-        CROW_LOG_ERROR << "Incorrect request data: Only ResetType is accepted.";
-        res.end();
-        return;
-      }
-    } else {
-      res.code = static_cast<int>(HttpRespCode::BAD_REQUEST);
-      CROW_LOG_ERROR << "Only one JSON element is accepted in Reset action.";
-      res.end();
-      return;
-    }
-  }
-
-  /**
-   * Function transceives data with dbus directly.
-   * All BMC state properties will be retrieved before sending reset request.
-   */
-  void doBMCGracefulRestart(crow::response& res,
-                            const crow::request& req,
-                            const std::vector<std::string>& params) {
-    const std::string &process_name = "xyz.openbmc_project.State.BMC";
-    const std::string &object_path = "/xyz/openbmc_project/state/bmc0";
-    const std::string &interface_name = "xyz.openbmc_project.State.BMC";
-    const std::string &property_value =
-                            "xyz.openbmc_project.State.BMC.Transition.Reboot";
-    const std::string &dest_property = "RequestedBMCTransition";
-
-    // Create the D-Bus variant for D-Bus call.
-    dbus::dbus_variant dbus_property_value(property_value);
-    crow::connections::system_bus->async_method_call(
-      [&,
-        object_path, process_name,
-        interface_name, dest_property,
-        dbus_property_value{std::move(dbus_property_value)}
-      ](const boost::system::error_code ec,
-        const PropertiesMapType &properties) {
-        if (ec) {
-          CROW_LOG_ERROR << "[GetAll] Bad D-Bus request error: " << ec;
-          res.code = static_cast<int>(HttpRespCode::INTERNAL_ERROR);
-          res.end();
-          return;
-        } else {
-          auto it = properties.find(dest_property);
-          if (it != properties.end()) {
-            crow::connections::system_bus->async_method_call(
-                [&](const boost::system::error_code ec) {
-                  // Use "Set" method to set the property value.
-                  if (ec) {
-                    CROW_LOG_ERROR << "[Set] Bad D-Bus request error: " << ec;
-                    res.code = static_cast<int>(HttpRespCode::INTERNAL_ERROR);
-                    res.end();
+class ManagerActionsReset : public Node
+{
+  public:
+    ManagerActionsReset(CrowApp &app) :
+        Node(app, "/redfish/v1/Managers/bmc/Actions/Manager.Reset/")
+    {
+        entityPrivileges = {
+            {boost::beast::http::verb::post, {{"ConfigureComponents"}}}};
+    }
+
+  private:
+    /**
+     * Function handles POST method request.
+     * Analyzes POST body message before sends Reset request data to dbus.
+     * OpenBMC allows for ResetType is GracefulRestart only.
+     */
+    void doPost(crow::Response &res, const crow::Request &req,
+                const std::vector<std::string> &params) override
+    {
+        // Parse request data to JSON object
+        auto asyncResp = std::make_shared<AsyncResp>(res);
+        auto request_json_obj = nlohmann::json::parse(req.body, nullptr, false);
+        if (request_json_obj.is_discarded())
+        {
+            asyncResp->res.result(boost::beast::http::status::bad_request);
+            return;
+        }
+
+        // Within the Reset action, the POST request should be only 1 JSON
+        // element.
+        if (request_json_obj.size() == 1)
+        {
+            nlohmann::json::iterator it = request_json_obj.begin();
+            // Extract data
+            std::string data = it.key();
+            if (data == "ResetType")
+            {
+                // Extract property value before invoke the corresponding
+                // method.
+                const std::string &property_value =
+                    it->get<const std::string>();
+                // OpenBMC only allows for GracefulRestart property.
+                if (property_value == "GracefulRestart")
+                {
+                    doBMCGracefulRestart(res, req, params);
+                }
+                else
+                {
+                    asyncResp->res.result(
+                        boost::beast::http::status::bad_request);
                     return;
-                  }
-                },
-                {process_name, object_path,
-                "org.freedesktop.DBus.Properties", "Set"},
-                interface_name, dest_property, dbus_property_value);
-          } else {
-            CROW_LOG_ERROR << "Not found the requested property: "
-                            << dest_property;
-            res.code = static_cast<int>(HttpRespCode::NOT_FOUND);
-            res.end();
+                }
+            }
+            else
+            {
+                asyncResp->res.result(boost::beast::http::status::bad_request);
+                return;
+            }
+        }
+        else
+        {
+            asyncResp->res.result(boost::beast::http::status::bad_request);
             return;
-          }
-        }
-      },
-      {process_name, object_path,
-      "org.freedesktop.DBus.Properties", "GetAll"},
-      interface_name);
-    res.code = static_cast<int>(HttpRespCode::NO_CONTENT);
-    CROW_LOG_DEBUG << "Response with no content";
-    res.json_value = Node::json;
-    res.end();
-  }
+        }
+    }
+
+    /**
+     * Function transceives data with dbus directly.
+     * All BMC state properties will be retrieved before sending reset request.
+     */
+    void doBMCGracefulRestart(crow::Response &res, const crow::Request &req,
+                              const std::vector<std::string> &params)
+    {
+        auto asyncResp = std::make_shared<AsyncResp>(res);
+        // Create the D-Bus variant for D-Bus call.
+        crow::connections::systemBus->async_method_call(
+            [asyncResp](const boost::system::error_code ec,
+                        const PropertiesMapType &properties) {
+                if (ec)
+                {
+                    asyncResp->res.result(
+                        boost::beast::http::status::internal_server_error);
+                    return;
+                }
+                else
+                {
+                    auto it = properties.find("RequestedBMCTransition");
+                    if (it != properties.end())
+                    {
+                        crow::connections::systemBus->async_method_call(
+                            [asyncResp](const boost::system::error_code ec) {
+                                // Use "Set" method to set the property value.
+                                if (ec)
+                                {
+                                    asyncResp->res.result(
+                                        boost::beast::http::status::
+                                            internal_server_error);
+                                    return;
+                                }
+                            },
+                            "xyz.openbmc_project.State.BMC",
+                            "/xyz/openbmc_project/state/bmc0",
+                            "org.freedesktop.DBus.Properties", "Set",
+                            "xyz.openbmc_project.State.BMC",
+                            "RequestedBMCTransition",
+                            "xyz.openbmc_project.State.BMC.Transition.Reboot");
+                    }
+                    else
+                    {
+                        asyncResp->res.result(
+                            boost::beast::http::status::not_found);
+                        return;
+                    }
+                }
+            },
+            "xyz.openbmc_project.State.BMC", "/xyz/openbmc_project/state/bmc0",
+            "org.freedesktop.DBus.Properties", "GetAll",
+            "xyz.openbmc_project.State.BMC");
+        res.jsonValue = Node::json;
+        asyncResp->res.result(boost::beast::http::status::no_content);
+    }
 };
 
-class Manager : public Node {
- public:
-  Manager(CrowApp& app) : Node(app, "/redfish/v1/Managers/bmc/"),
-                          memberActionsReset(app) {
-    Node::json["@odata.id"] = "/redfish/v1/Managers/bmc";
-    Node::json["@odata.type"] = "#Manager.v1_3_0.Manager";
-    Node::json["@odata.context"] = "/redfish/v1/$metadata#Manager.Manager";
-    Node::json["Id"] = "bmc";
-    Node::json["Name"] = "OpenBmc Manager";
-    Node::json["Description"] = "Baseboard Management Controller";
-    Node::json["PowerState"] = "On";
-    Node::json["ManagerType"] = "BMC";
-    Node::json["UUID"] =
-        app.template get_middleware<crow::PersistentData::Middleware>()
-            .system_uuid;
-    Node::json["Model"] = "OpenBmc";               // TODO(ed), get model
-    Node::json["NetworkProtocol"] = nlohmann::json(
-        {{"@odata.id",
-          "/redfish/v1/Managers/bmc/NetworkProtocol"}});
-    Node::json["EthernetInterfaces"] = nlohmann::json(
-        {{"@odata.id",
-          "/redfish/v1/Managers/bmc/EthernetInterfaces"}});  // TODO(Pawel),
-                                                             // remove this
-                                                             // when
-                                                             // subroutes
-                                                             // will work
-                                                             // correctly
-    Node::json["Links"]["ManagerForServers"] = {
-                            {{"@odata.id", "/redfish/v1/Systems/1"}}};
-    Node::json["Links"]["ManagerForChassis"] = {
-                            {{"@odata.id", "/redfish/v1/Chassis/1"}}};
-    Node::json["Links"]["ManagerInChassis"] = {
-                            {"@odata.id", "/redfish/v1/Chassis/1"}};
-=======
 class Manager : public Node
 {
   public:
-    Manager(CrowApp& app) : Node(app, "/redfish/v1/Managers/openbmc/")
-    {
-        Node::json["@odata.id"] = "/redfish/v1/Managers/openbmc";
+    Manager(CrowApp &app) :
+        Node(app, "/redfish/v1/Managers/bmc/"), memberActionsReset(app)
+    {
+        Node::json["@odata.id"] = "/redfish/v1/Managers/bmc";
         Node::json["@odata.type"] = "#Manager.v1_3_0.Manager";
         Node::json["@odata.context"] = "/redfish/v1/$metadata#Manager.Manager";
-        Node::json["Id"] = "openbmc";
+        Node::json["Id"] = "bmc";
         Node::json["Name"] = "OpenBmc Manager";
         Node::json["Description"] = "Baseboard Management Controller";
         Node::json["PowerState"] = "On";
+        Node::json["ManagerType"] = "BMC";
         Node::json["UUID"] =
             app.template getMiddleware<crow::persistent_data::Middleware>()
                 .systemUuid;
-        Node::json["Model"] = "OpenBmc";              // TODO(ed), get model
-        Node::json["FirmwareVersion"] = "1234456789"; // TODO(ed), get fwversion
+        Node::json["Model"] = "OpenBmc"; // TODO(ed), get model
+        Node::json["NetworkProtocol"] = nlohmann::json(
+            {{"@odata.id", "/redfish/v1/Managers/bmc/NetworkProtocol"}});
         Node::json["EthernetInterfaces"] = nlohmann::json(
-            {{"@odata.id", "/redfish/v1/Managers/openbmc/"
+            {{"@odata.id", "/redfish/v1/Managers/bmc/"
                            "EthernetInterfaces"}}); // TODO(Pawel),
                                                     // remove this
                                                     // when
                                                     // subroutes
                                                     // will work
                                                     // correctly
->>>>>>> 683f7276
-
+        Node::json["Links"]["ManagerForServers"] = {
+            {{"@odata.id", "/redfish/v1/Systems/1"}}};
+        Node::json["Links"]["ManagerForChassis"] = {
+            {{"@odata.id", "/redfish/v1/Chassis/1"}}};
+        Node::json["Links"]["ManagerInChassis"] = {
+            {"@odata.id", "/redfish/v1/Chassis/1"}};
         entityPrivileges = {
             {boost::beast::http::verb::get, {{"Login"}}},
             {boost::beast::http::verb::head, {{"Login"}}},
@@ -374,94 +348,50 @@
     }
 
   private:
-    void doGet(crow::Response& res, const crow::Request& req,
-               const std::vector<std::string>& params) override
-    {
-        Node::json["DateTime"] = getDateTime();
-        // Copy over the static data to include the entries added by SubRoute
+    void doGet(crow::Response &res, const crow::Request &req,
+               const std::vector<std::string> &params) override
+    {
+        software_provider.getSoftwareIfaceData(
+            [&](const bool &success, const SoftwareVersion &softVer) {
+                if (success)
+                {
+                    Node::json["FirmwareVersion"] = *softVer.version;
+                }
+                else
+                {
+                    // No success, notify error message
+                    BMCWEB_LOG_ERROR << "Error while getting Software Version";
+                    Node::json["FirmwareVersion"] = "INTERNAL ERROR";
+                }
+            });
+
+        Node::json["Actions"]["#Manager.Reset"] = {
+            {"target", "/redfish/v1/Managers/bmc/Actions/Manager.Reset"},
+            {"ResetType@Redfish.AllowableValues", {"GracefulRestart"}}};
+
+        std::string redfishDateTime = getCurrentDateTime("%FT%T%z");
+        // insert the colon required by the ISO 8601 standard
+        redfishDateTime.insert(redfishDateTime.end() - 2, ':');
+        Node::json["DateTime"] = redfishDateTime;
+        Node::json["DateTimeLocalOffset"] =
+            redfishDateTime.substr(redfishDateTime.length() - 6);
+
         res.jsonValue = Node::json;
         res.end();
     }
 
-<<<<<<< HEAD
- private:
-  void doGet(crow::response& res, const crow::request& req,
-             const std::vector<std::string>& params) override {
-    software_provider.getSoftwareIfaceData(
-        [&](const bool &success, const SoftwareVersion &soft_ver) {
-          if (success) {
-            Node::json["FirmwareVersion"] = *soft_ver.version;
-          } else {
-            // No success, notify error message
-            CROW_LOG_ERROR << "Error while getting Software Version";
-            Node::json["FirmwareVersion"] = "INTERNAL ERROR";
-          }
-        });
-
-    // Update Actions object.
-    nlohmann::json reset_type = nlohmann::json::array();
-    // OpenBMC supports only graceful shutdown followed by a restart.
-    reset_type.push_back("GracefulRestart");
-    nlohmann::json manager_reset;
-    manager_reset["target"] =
-                          "/redfish/v1/Managers/bmc/Actions/Manager.Reset";
-    manager_reset["ResetType@Redfish.AllowableValues"] = reset_type;
-    Node::json["Actions"]["#Manager.Reset"] = manager_reset;
-
-    std::string redfishDateTime = getCurrentDateTime("%FT%T%z");
-    // insert the colon required by the ISO 8601 standard
-    redfishDateTime.insert(redfishDateTime.end() - 2, ':');
-    Node::json["DateTime"] = redfishDateTime;
-    Node::json["DateTimeLocalOffset"] =
-        redfishDateTime.substr(redfishDateTime.length() - 6);
-
-    res.json_value = Node::json;
-    res.end();
-  }
-
-  // Software Provider object
-  // TODO consider move it to singleton
-  OnDemandSoftwareProvider software_provider;
-  // Actions Reset object as a member of Manager resource.
-  // Handle reset action from POST request.
-  ManagerActionsReset memberActionsReset;
-
+    // Software Provider object
+    // TODO consider move it to singleton
+    OnDemandSoftwareProvider software_provider;
+    // Actions Reset object as a member of Manager resource.
+    // Handle reset action from POST request.
+    ManagerActionsReset memberActionsReset;
 };
 
-class ManagerCollection : public Node {
- public:
-  ManagerCollection(CrowApp& app)
-      : Node(app, "/redfish/v1/Managers/"), memberManager(app) {
-    Node::json["@odata.id"] = "/redfish/v1/Managers";
-    Node::json["@odata.type"] = "#ManagerCollection.ManagerCollection";
-    Node::json["@odata.context"] =
-        "/redfish/v1/$metadata#ManagerCollection.ManagerCollection";
-    Node::json["Name"] = "Manager Collection";
-    Node::json["Members@odata.count"] = 1;
-    Node::json["Members"] = {{{"@odata.id", "/redfish/v1/Managers/bmc"}}};
-=======
-    std::string getDateTime() const
-    {
-        std::array<char, 128> dateTime;
-        std::string redfishDateTime("0000-00-00T00:00:00Z00:00");
-        std::time_t time = std::time(nullptr);
-
-        if (std::strftime(dateTime.begin(), dateTime.size(), "%FT%T%z",
-                          std::localtime(&time)))
-        {
-            // insert the colon required by the ISO 8601 standard
-            redfishDateTime = std::string(dateTime.data());
-            redfishDateTime.insert(redfishDateTime.end() - 2, ':');
-        }
-
-        return redfishDateTime;
-    }
-};
-
 class ManagerCollection : public Node
 {
   public:
-    ManagerCollection(CrowApp& app) : Node(app, "/redfish/v1/Managers/")
+    ManagerCollection(CrowApp &app) : Node(app, "/redfish/v1/Managers/")
     {
         Node::json["@odata.id"] = "/redfish/v1/Managers";
         Node::json["@odata.type"] = "#ManagerCollection.ManagerCollection";
@@ -470,8 +400,7 @@
         Node::json["Name"] = "Manager Collection";
         Node::json["Members@odata.count"] = 1;
         Node::json["Members"] = {
-            {{"@odata.id", "/redfish/v1/Managers/openbmc"}}};
->>>>>>> 683f7276
+            {{"@odata.id", "/redfish/v1/Managers/bmc"}}};
 
         entityPrivileges = {
             {boost::beast::http::verb::get, {{"Login"}}},
@@ -483,8 +412,8 @@
     }
 
   private:
-    void doGet(crow::Response& res, const crow::Request& req,
-               const std::vector<std::string>& params) override
+    void doGet(crow::Response &res, const crow::Request &req,
+               const std::vector<std::string> &params) override
     {
         // Collections don't include the static data added by SubRoute because
         // it has a duplicate entry for members
@@ -495,7 +424,7 @@
         res.jsonValue["Name"] = "Manager Collection";
         res.jsonValue["Members@odata.count"] = 1;
         res.jsonValue["Members"] = {
-            {{"@odata.id", "/redfish/v1/Managers/openbmc"}}};
+            {{"@odata.id", "/redfish/v1/Managers/bmc"}}};
         res.end();
     }
 };
