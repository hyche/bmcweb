/*
// Copyright (c) 2018 Intel Corporation
// Copyright (c) 2018 Ampere Computing LLC
//
// Licensed under the Apache License, Version 2.0 (the "License");
// you may not use this file except in compliance with the License.
// You may obtain a copy of the License at
//
//      http://www.apache.org/licenses/LICENSE-2.0
//
// Unless required by applicable law or agreed to in writing, software
// distributed under the License is distributed on an "AS IS" BASIS,
// WITHOUT WARRANTIES OR CONDITIONS OF ANY KIND, either express or implied.
// See the License for the specific language governing permissions and
// limitations under the License.
*/
#pragma once

#include "error_messages.hpp"
#include "node.hpp"
#include <utils/ampere-utils.hpp>

<<<<<<< HEAD
namespace redfish {

class NetworkProtocol : public Node {
 public:
  NetworkProtocol(CrowApp& app)
      : Node(app,
             "/redfish/v1/Managers/bmc/NetworkProtocol") {
    Node::json["@odata.type"] =
        "#ManagerNetworkProtocol.v1_1_0.ManagerNetworkProtocol";
    Node::json["@odata.id"] = "/redfish/v1/Managers/bmc/NetworkProtocol";
    Node::json["@odata.context"] =
        "/redfish/v1/$metadata#ManagerNetworkProtocol.ManagerNetworkProtocol";
    Node::json["Id"] = "NetworkProtocol";
    Node::json["Name"] = "Manager Network Protocol";
    Node::json["Description"] = "Manager Network Service";
    Node::json["Status"]["Health"] = "OK";
    Node::json["Status"]["HealthRollup"] = "OK";
    Node::json["Status"]["State"] = "Enabled";

    entityPrivileges = {{crow::HTTPMethod::GET, {{"Login"}}},
                        {crow::HTTPMethod::HEAD, {{"Login"}}},
                        {crow::HTTPMethod::PATCH, {{"ConfigureManager"}}},
                        {crow::HTTPMethod::PUT, {{"ConfigureManager"}}},
                        {crow::HTTPMethod::DELETE, {{"ConfigureManager"}}},
                        {crow::HTTPMethod::POST, {{"ConfigureManager"}}}};
  }

 private:
  void doGet(crow::response& res, const crow::request& req,
             const std::vector<std::string>& params) override {
    refreshProtocolsState();
    std::string hostName = getHostName();
    Node::json["HostName"] = hostName;
    Node::json["FQDN"] = hostName + DOMAIN_NAME;
    res.json_value = Node::json;
    res.end();
  }

  std::string getHostName() const {
    std::string hostName;

    std::array<char, HOST_NAME_MAX> hostNameCStr;
    if (gethostname(hostNameCStr.data(), hostNameCStr.size()) == 0) {
      hostName = hostNameCStr.data();
=======
namespace redfish
{

enum NetworkProtocolUnitStructFields
{
    NET_PROTO_UNIT_NAME,
    NET_PROTO_UNIT_DESC,
    NET_PROTO_UNIT_LOAD_STATE,
    NET_PROTO_UNIT_ACTIVE_STATE,
    NET_PROTO_UNIT_SUB_STATE,
    NET_PROTO_UNIT_DEVICE,
    NET_PROTO_UNIT_OBJ_PATH,
    NET_PROTO_UNIT_ALWAYS_0,
    NET_PROTO_UNIT_ALWAYS_EMPTY,
    NET_PROTO_UNIT_ALWAYS_ROOT_PATH
};

enum NetworkProtocolListenResponseElements
{
    NET_PROTO_LISTEN_TYPE,
    NET_PROTO_LISTEN_STREAM
};

/**
 * @brief D-Bus Unit structure returned in array from ListUnits Method
 */
using UnitStruct =
    std::tuple<std::string, std::string, std::string, std::string, std::string,
               std::string, sdbusplus::message::object_path, uint32_t,
               std::string, sdbusplus::message::object_path>;

struct ServiceConfiguration
{
    const char* serviceName;
    const char* socketPath;
};

const static boost::container::flat_map<const char*, ServiceConfiguration>
    protocolToDBus{
        {"SSH",
         {"dropbear.service",
          "/org/freedesktop/systemd1/unit/dropbear_2esocket"}},
        {"HTTPS",
         {"phosphor-gevent.service",
          "/org/freedesktop/systemd1/unit/phosphor_2dgevent_2esocket"}},
        {"IPMI",
         {"phosphor-ipmi-net.service",
          "/org/freedesktop/systemd1/unit/phosphor_2dipmi_2dnet_2esocket"}}};

class NetworkProtocol : public Node
{
  public:
    NetworkProtocol(CrowApp& app) :
        Node(app, "/redfish/v1/Managers/openbmc/NetworkProtocol")
    {
        Node::json["@odata.type"] =
            "#ManagerNetworkProtocol.v1_1_0.ManagerNetworkProtocol";
        Node::json["@odata.id"] =
            "/redfish/v1/Managers/openbmc/NetworkProtocol";
        Node::json["@odata.context"] =
            "/redfish/v1/"
            "$metadata#ManagerNetworkProtocol.ManagerNetworkProtocol";
        Node::json["Id"] = "NetworkProtocol";
        Node::json["Name"] = "Manager Network Protocol";
        Node::json["Description"] = "Manager Network Service";
        Node::json["Status"]["Health"] = "OK";
        Node::json["Status"]["HealthRollup"] = "OK";
        Node::json["Status"]["State"] = "Enabled";

        for (auto& protocol : protocolToDBus)
        {
            Node::json[protocol.first]["ProtocolEnabled"] = false;
        }

        entityPrivileges = {
            {boost::beast::http::verb::get, {{"Login"}}},
            {boost::beast::http::verb::head, {{"Login"}}},
            {boost::beast::http::verb::patch, {{"ConfigureManager"}}},
            {boost::beast::http::verb::put, {{"ConfigureManager"}}},
            {boost::beast::http::verb::delete_, {{"ConfigureManager"}}},
            {boost::beast::http::verb::post, {{"ConfigureManager"}}}};
>>>>>>> 683f7276
    }

  private:
    void doGet(crow::Response& res, const crow::Request& req,
               const std::vector<std::string>& params) override
    {
        std::shared_ptr<AsyncResp> asyncResp = std::make_shared<AsyncResp>(res);

        getData(asyncResp);
    }

    std::string getHostName() const
    {
        std::string hostName;

        std::array<char, HOST_NAME_MAX> hostNameCStr;
        if (gethostname(hostNameCStr.data(), hostNameCStr.size()) == 0)
        {
            hostName = hostNameCStr.data();
        }
        return hostName;
    }

    void getData(const std::shared_ptr<AsyncResp>& asyncResp)
    {
        Node::json["HostName"] = getHostName();
        asyncResp->res.jsonValue = Node::json;

        crow::connections::systemBus->async_method_call(
            [asyncResp](const boost::system::error_code ec,
                        const std::vector<UnitStruct>& resp) {
                if (ec)
                {
                    asyncResp->res.jsonValue = nlohmann::json::object();
                    messages::addMessageToErrorJson(asyncResp->res.jsonValue,
                                                    messages::internalError());
                    asyncResp->res.result(
                        boost::beast::http::status::internal_server_error);
                    return;
                }

                for (auto& unit : resp)
                {
                    for (auto& kv : protocolToDBus)
                    {
                        if (kv.second.serviceName ==
                            std::get<NET_PROTO_UNIT_NAME>(unit))
                        {
                            continue;
                        }
                        const char* service = kv.first;
                        const char* socketPath = kv.second.socketPath;

                        asyncResp->res.jsonValue[service]["ProtocolEnabled"] =
                            std::get<NET_PROTO_UNIT_SUB_STATE>(unit) ==
                            "running";

                        crow::connections::systemBus->async_method_call(
                            [asyncResp, service{std::string(service)},
                             socketPath](
                                const boost::system::error_code ec,
                                const sdbusplus::message::variant<std::vector<
                                    std::tuple<std::string, std::string>>>&
                                    resp) {
                                if (ec)
                                {
                                    messages::addMessageToJson(
                                        asyncResp->res.jsonValue,
                                        messages::internalError(),
                                        "/" + service);
                                    return;
                                }
                                const std::vector<std::tuple<
                                    std::string, std::string>>* responsePtr =
                                    mapbox::getPtr<const std::vector<
                                        std::tuple<std::string, std::string>>>(
                                        resp);
                                if (responsePtr == nullptr ||
                                    responsePtr->size() < 1)
                                {
                                    return;
                                }

                                const std::string& listenStream =
                                    std::get<NET_PROTO_LISTEN_STREAM>(
                                        (*responsePtr)[0]);
                                std::size_t lastColonPos =
                                    listenStream.rfind(":");
                                if (lastColonPos == std::string::npos)
                                {
                                    // Not a port
                                    return;
                                }
                                std::string portStr =
                                    listenStream.substr(lastColonPos + 1);
                                char* endPtr = nullptr;
                                // Use strtol instead of stroi to avoid
                                // exceptions
                                long port =
                                    std::strtol(portStr.c_str(), &endPtr, 10);

                                if (*endPtr != '\0' || portStr.empty())
                                {
                                    // Invalid value
                                    asyncResp->res.jsonValue[service]["Port"] =
                                        nullptr;
                                }
                                else
                                {
                                    // Everything OK
                                    asyncResp->res.jsonValue[service]["Port"] =
                                        port;
                                }
                            },
                            "org.freedesktop.systemd1", socketPath,
                            "org.freedesktop.DBus.Properties", "Get",
                            "org.freedesktop.systemd1.Socket", "Listen");
                    }
                }
            },
            "org.freedesktop.systemd1", "/org/freedesktop/systemd1",
            "org.freedesktop.systemd1.Manager", "ListUnits");
    }
};

} // namespace redfish<|MERGE_RESOLUTION|>--- conflicted
+++ resolved
@@ -18,54 +18,9 @@
 
 #include "error_messages.hpp"
 #include "node.hpp"
+
 #include <utils/ampere-utils.hpp>
 
-<<<<<<< HEAD
-namespace redfish {
-
-class NetworkProtocol : public Node {
- public:
-  NetworkProtocol(CrowApp& app)
-      : Node(app,
-             "/redfish/v1/Managers/bmc/NetworkProtocol") {
-    Node::json["@odata.type"] =
-        "#ManagerNetworkProtocol.v1_1_0.ManagerNetworkProtocol";
-    Node::json["@odata.id"] = "/redfish/v1/Managers/bmc/NetworkProtocol";
-    Node::json["@odata.context"] =
-        "/redfish/v1/$metadata#ManagerNetworkProtocol.ManagerNetworkProtocol";
-    Node::json["Id"] = "NetworkProtocol";
-    Node::json["Name"] = "Manager Network Protocol";
-    Node::json["Description"] = "Manager Network Service";
-    Node::json["Status"]["Health"] = "OK";
-    Node::json["Status"]["HealthRollup"] = "OK";
-    Node::json["Status"]["State"] = "Enabled";
-
-    entityPrivileges = {{crow::HTTPMethod::GET, {{"Login"}}},
-                        {crow::HTTPMethod::HEAD, {{"Login"}}},
-                        {crow::HTTPMethod::PATCH, {{"ConfigureManager"}}},
-                        {crow::HTTPMethod::PUT, {{"ConfigureManager"}}},
-                        {crow::HTTPMethod::DELETE, {{"ConfigureManager"}}},
-                        {crow::HTTPMethod::POST, {{"ConfigureManager"}}}};
-  }
-
- private:
-  void doGet(crow::response& res, const crow::request& req,
-             const std::vector<std::string>& params) override {
-    refreshProtocolsState();
-    std::string hostName = getHostName();
-    Node::json["HostName"] = hostName;
-    Node::json["FQDN"] = hostName + DOMAIN_NAME;
-    res.json_value = Node::json;
-    res.end();
-  }
-
-  std::string getHostName() const {
-    std::string hostName;
-
-    std::array<char, HOST_NAME_MAX> hostNameCStr;
-    if (gethostname(hostNameCStr.data(), hostNameCStr.size()) == 0) {
-      hostName = hostNameCStr.data();
-=======
 namespace redfish
 {
 
@@ -119,12 +74,11 @@
 {
   public:
     NetworkProtocol(CrowApp& app) :
-        Node(app, "/redfish/v1/Managers/openbmc/NetworkProtocol")
+        Node(app, "/redfish/v1/Managers/bmc/NetworkProtocol")
     {
         Node::json["@odata.type"] =
             "#ManagerNetworkProtocol.v1_1_0.ManagerNetworkProtocol";
-        Node::json["@odata.id"] =
-            "/redfish/v1/Managers/openbmc/NetworkProtocol";
+        Node::json["@odata.id"] = "/redfish/v1/Managers/bmc/NetworkProtocol";
         Node::json["@odata.context"] =
             "/redfish/v1/"
             "$metadata#ManagerNetworkProtocol.ManagerNetworkProtocol";
@@ -147,7 +101,6 @@
             {boost::beast::http::verb::put, {{"ConfigureManager"}}},
             {boost::beast::http::verb::delete_, {{"ConfigureManager"}}},
             {boost::beast::http::verb::post, {{"ConfigureManager"}}}};
->>>>>>> 683f7276
     }
 
   private:
@@ -173,7 +126,9 @@
 
     void getData(const std::shared_ptr<AsyncResp>& asyncResp)
     {
-        Node::json["HostName"] = getHostName();
+        std::string hostName = getHostName();
+        Node::json["HostName"] = hostName;
+        Node::json["FQDN"] = hostName + DOMAIN_NAME;
         asyncResp->res.jsonValue = Node::json;
 
         crow::connections::systemBus->async_method_call(
